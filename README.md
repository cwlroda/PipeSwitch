--- conflicted
+++ resolved
@@ -43,12 +43,9 @@
 You could modify the script to adapt to your requirement.
 For example, you can compile PyTorch and create the basic docker image directly on the remote server.
 
-<<<<<<< HEAD
-=======
 We use different branches for different points in the figures.
 These branches are now in Zhihao's repo, and we will move them to this repo in the future.
 
->>>>>>> a8094437
 # 5. Contact
 
 If you have any question, please contact `zbai1 at jhu dot edu`