--- conflicted
+++ resolved
@@ -1,11 +1,6 @@
-<<<<<<< HEAD
-# Temporary folder
-tmp
-=======
 # Temporary files
 tmp
 output
->>>>>>> ad13e23a
 
 # Byte-compiled / optimized / DLL files
 __pycache__/
